[package]
name = "n2g"
version = "0.1.0"
edition = "2021"

# See more keys and their definitions at https://doc.rust-lang.org/cargo/reference/manifest.html
[lib]
name = "n2g_rs"
crate-type = ["cdylib"]

[dependencies]
graphviz-rust = "0.9.0"
<<<<<<< HEAD
itertools = "0.13.0"
louds-rs = { version = "0.7.0", features = ["serde"] }
pyo3 = "0.21.2"
serde = { version = "1.0.197", features = ["derive"] }
tokenizers = { version = "0.19.1", default-features = false, features = [
    "onig",
] }
=======
itertools = "0.12.1"
louds-rs = { git = "https://github.com/LucaCappelletti94/louds-rs", features = [
    "serde",
] }
postcard = { version = "1.0.8", features = ["alloc"] }
pyo3 = "0.21.1"
serde = { version = "1.0.197", features = ["derive"] }
serde_json = "1.0.115"
>>>>>>> 4602cec2
<|MERGE_RESOLUTION|>--- conflicted
+++ resolved
@@ -10,21 +10,12 @@
 
 [dependencies]
 graphviz-rust = "0.9.0"
-<<<<<<< HEAD
 itertools = "0.13.0"
 louds-rs = { version = "0.7.0", features = ["serde"] }
+serde = { version = "1.0.197", features = ["derive"] }
 pyo3 = "0.21.2"
-serde = { version = "1.0.197", features = ["derive"] }
 tokenizers = { version = "0.19.1", default-features = false, features = [
     "onig",
 ] }
-=======
-itertools = "0.12.1"
-louds-rs = { git = "https://github.com/LucaCappelletti94/louds-rs", features = [
-    "serde",
-] }
 postcard = { version = "1.0.8", features = ["alloc"] }
-pyo3 = "0.21.1"
-serde = { version = "1.0.197", features = ["derive"] }
-serde_json = "1.0.115"
->>>>>>> 4602cec2
+serde_json = "1.0.115"